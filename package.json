--- conflicted
+++ resolved
@@ -1,22 +1,10 @@
 {
-<<<<<<< HEAD
   "name": "copy-webpack-plugin-hash",
   "version": "5.1.4",
   "description": "Copy files and directories in webpack",
   "author": "Len Boyette",
   "license": "MIT",
   "main": "dist/index.js",
-=======
-  "name": "copy-webpack-plugin",
-  "version": "4.5.1",
-  "description": "Copy files && directories with webpack",
-  "author": "Len Boyette",
-  "license": "MIT",
-  "main": "dist/index.js",
-  "engines": {
-    "node": ">= 4"
-  },
->>>>>>> 65314cd8
   "files": [
     "dist"
   ],
@@ -30,51 +18,33 @@
     "build:tests": "babel tests/ --out-dir compiled_tests/ && ncp tests/helpers compiled_tests/helpers"
   },
   "dependencies": {
-<<<<<<< HEAD
-    "cacache": "^10.0.1",
-=======
-    "globby": "^7.1.1",
     "cacache": "^10.0.4",
->>>>>>> 65314cd8
     "find-cache-dir": "^1.0.0",
     "globby": "^7.1.1",
     "is-glob": "^4.0.0",
     "loader-utils": "^1.1.0",
     "minimatch": "^3.0.4",
-<<<<<<< HEAD
     "p-limit": "^1.0.0",
     "pify": "^3.0.0",
     "serialize-javascript": "^1.4.0"
-=======
-    "p-limit": "^1.0.0"
->>>>>>> 65314cd8
   },
   "devDependencies": {
     "babel-cli": "^6.8.0",
     "babel-preset-es2015": "^6.6.0",
     "chai": "^4.1.2",
     "eslint": "^2.9.0",
-<<<<<<< HEAD
     "is-gzip": "^2.0.0",
-=======
     "enhanced-resolve": "^3.4.1",
->>>>>>> 65314cd8
     "mocha": "^2.4.5",
     "ncp": "^2.0.0",
     "standard-version": "^4.2.0",
     "webpack": "^4.2.0"
   },
-<<<<<<< HEAD
   "homepage": "https://github.com/steamerjs/copy-webpack-plugin",
   "repository": {
     "type": "git",
     "url": "https://github.com/steamerjs/copy-webpack-plugin.git"
   },
-=======
-  "homepage": "https://github.com/webpack-contrib/copy-webpack-plugin",
-  "bugs": "https://github.com/webpack-contrib/copy-webpack-plugin/issues",
-  "repository": "https://github.com/webpack-contrib/copy-webpack-plugin.git",
->>>>>>> 65314cd8
   "keywords": [
     "webpack",
     "plugin",
